--- conflicted
+++ resolved
@@ -102,12 +102,9 @@
       + "is automatically destroyed.";
   public static final String CONSUMER_INSTANCE_TIMEOUT_MS_DEFAULT = "300000";
 
-<<<<<<< HEAD
   private static final String METRICS_JMX_PREFIX_DEFAULT_OVERRIDE = "kafka-rest";
 
-=======
   private static final ConfigDef config;
->>>>>>> 88945d0a
 
   static {
     config = baseConfigDef()
@@ -150,21 +147,16 @@
   }
 
   public KafkaRestConfig(Properties props) throws RestConfigException {
-<<<<<<< HEAD
     this(props, new SystemTime());
   }
 
   public KafkaRestConfig(Properties props, Time time) throws RestConfigException {
-    super(props);
+    super(config, props);
     this.time = time;
   }
 
   public Time getTime() {
     return time;
-=======
-    super(config, props);
-    time = new SystemTime();
->>>>>>> 88945d0a
   }
 
   public static void main(String[] args) {
